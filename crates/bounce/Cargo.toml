--- conflicted
+++ resolved
@@ -43,21 +43,14 @@
 ]
 
 [features]
-<<<<<<< HEAD
 ssr = ["html-escape"]
-=======
->>>>>>> 594afd62
 query = ["async-trait"]
 helmet = ["gloo", "web-sys"]
 
 [dev-dependencies]
 wasm-bindgen-test = "0.3.30"
 gloo = { version = "0.8.0", features = ["futures"] }
-<<<<<<< HEAD
-yew = { git = "https://github.com/yewstack/yew", features = ["csr", "ssr"] }
-=======
 yew = { version = "0.20", features = ["csr", "ssr"] }
->>>>>>> 594afd62
 
 [dev-dependencies.web-sys]
 version = "0.3.57"
